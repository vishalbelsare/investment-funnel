--- conflicted
+++ resolved
@@ -1,71 +1,67 @@
-import dash_bootstrap_components as dbc
-from dash import html
-from dashboard.app_components import (
-    sideBar,
-    optionBacktest,
-    graphResults,
-    optionML,
-    graphML,
-    optionGraph,
-    graphOverview,
-<<<<<<< HEAD
-    optionMyPortfolio,
-=======
->>>>>>> dc8d2201
-    spinner_dots,
-    spinner_ml,
-    spinner_backtest
-)
-
-'''
-# ----------------------------------------------------------------------------------------------------------------------
-# BACK-TESTING
-# ----------------------------------------------------------------------------------------------------------------------
-'''
-page_3_layout = html.Div([
-    # Row 1 - body
-    dbc.Row([
-        # Row 1, Col 1 - navigation bar
-        dbc.Col([sideBar]),
-        # Row 1, col 2 - text description
-        dbc.Col([optionBacktest]),
-        # Row 1, Col 3 - table
-        dbc.Col([graphResults, spinner_backtest]),
-    ])
-])
-
-
-'''
-# ----------------------------------------------------------------------------------------------------------------------
-# AI Feature Selection
-# ----------------------------------------------------------------------------------------------------------------------
-'''
-page_2_layout = html.Div([
-    # Row 1 - body
-    dbc.Row([
-        # Row 1, Col 1 - navigation bar
-        dbc.Col([sideBar]),
-        # Row 1, col 2 - set-up
-        dbc.Col([optionML]),
-        # Row 1, Col 3 - table
-        dbc.Col([graphML, spinner_ml]),
-    ])
-])
-
-
-'''
-# ----------------------------------------------------------------------------------------------------------------------
-# MARKET OVERVIEW
-# ----------------------------------------------------------------------------------------------------------------------
-'''
-page_1_layout = html.Div([
-    # Row 1 - body
-    dbc.Row([
-        # Row 1, Col 1 - navigation bar
-        dbc.Col([sideBar]),
-        # Row 1, col 2 - text description
-        dbc.Col([optionGraph]),
-        # Row 1, Col 3 - table
-        dbc.Col([graphOverview, spinner_dots]),
-    ])
-])
+import dash_bootstrap_components as dbc
+from dash import html
+from dashboard.app_components import (
+    sideBar,
+    optionBacktest,
+    graphResults,
+    optionML,
+    graphML,
+    optionGraph,
+    graphOverview,
+    spinner_dots,
+    spinner_ml,
+    spinner_backtest
+)
+
+'''
+# ----------------------------------------------------------------------------------------------------------------------
+# BACK-TESTING
+# ----------------------------------------------------------------------------------------------------------------------
+'''
+page_3_layout = html.Div([
+    # Row 1 - body
+    dbc.Row([
+        # Row 1, Col 1 - navigation bar
+        dbc.Col([sideBar]),
+        # Row 1, col 2 - text description
+        dbc.Col([optionBacktest]),
+        # Row 1, Col 3 - table
+        dbc.Col([graphResults, spinner_backtest]),
+    ])
+])
+
+
+'''
+# ----------------------------------------------------------------------------------------------------------------------
+# AI Feature Selection
+# ----------------------------------------------------------------------------------------------------------------------
+'''
+page_2_layout = html.Div([
+    # Row 1 - body
+    dbc.Row([
+        # Row 1, Col 1 - navigation bar
+        dbc.Col([sideBar]),
+        # Row 1, col 2 - set-up
+        dbc.Col([optionML]),
+        # Row 1, Col 3 - table
+        dbc.Col([graphML, spinner_ml]),
+    ])
+])
+
+
+'''
+# ----------------------------------------------------------------------------------------------------------------------
+# MARKET OVERVIEW
+# ----------------------------------------------------------------------------------------------------------------------
+'''
+page_1_layout = html.Div([
+    # Row 1 - body
+    dbc.Row([
+        # Row 1, Col 1 - navigation bar
+        dbc.Col([sideBar]),
+        # Row 1, col 2 - text description
+        dbc.Col([optionGraph]),
+        # Row 1, Col 3 - table
+        dbc.Col([graphOverview, spinner_dots]),
+    ])
+])