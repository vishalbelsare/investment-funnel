import dash
import dash_bootstrap_components as dbc
import pandas as pd
import numpy as np
from dash import dcc, html
from dashboard.app_layouts import page_1_layout
from dashboard.app_callbacks import get_callbacks
from models.main import TradeBot


algo = TradeBot()


def load_page():
    return html.Div([
        # layout of the app
        dcc.Location(id='url'), html.Div(id='page-content', children=page_1_layout),

        # Hidden divs to store data
        dcc.Store(id='saved-start-date-page-0', data=algo.min_date),
        dcc.Store(id='saved-end-date-page-0', data=algo.max_date),
        dcc.Store(id='saved-find-fund', data=[]),
        dcc.Store(id='saved-figure-page-0', data=None),

        dcc.Store(id='saved-start-date-page-1', data=algo.min_date),
        dcc.Store(id='saved-end-date-page-1', data=algo.max_date),
        dcc.Store(id='saved-ml-model', data=''),
        dcc.Store(id='saved-ml-spec', data=''),
        dcc.Store(id='saved-ml-text', data="No selected asset."),
        dcc.Store(id='saved-figure-page-1', data=None),
        dcc.Store(id='saved-ai-table',
                  data=pd.DataFrame(np.array([['No result', 'No result', 'No result', 'No result', 'No result']]),
                                    columns=['Name', 'ISIN', 'Sharpe Ratio', 'Average Annual Returns',
                                             'Standard Deviation of Returns']).to_dict('records')
                  ),

        dcc.Store(id='saved-split-date', data='2017-07-01'),

        dcc.Store(id='saved-ml-model-back', data=''),
        dcc.Store(id='saved-ml-spec-back', data=2),
        dcc.Store(id='saved-pick-num-back', data=5),
        dcc.Store(id='saved-scen-model-back', data=''),
        dcc.Store(id='saved-scen-spec-back', data=1000),
        dcc.Store(id='saved-benchmark-back', data=[]),
        dcc.Store(id='saved-perf-figure-page-2', data=None),
        dcc.Store(id='saved-comp-figure-page-2', data=None),
        dcc.Store(id='saved-universe-figure-page-2', data=None),
        dcc.Store(id='saved-solver', data=''),
        dcc.Store(id='saved-optimization-model', data='')
    ])


# Initialize the app
app = dash.Dash(__name__, external_stylesheets=[dbc.themes.BOOTSTRAP])
server = app.server

# App layout
app.layout = load_page()
# App callbacks
get_callbacks(app)


if __name__ == '__main__':
<<<<<<< HEAD
    app.run_server(debug=False, dev_tools_hot_reload=True)


=======
    app.run_server(debug=False, dev_tools_hot_reload=False)

>>>>>>> dabee793
<|MERGE_RESOLUTION|>--- conflicted
+++ resolved
@@ -1,71 +1,64 @@
-import dash
-import dash_bootstrap_components as dbc
-import pandas as pd
-import numpy as np
-from dash import dcc, html
-from dashboard.app_layouts import page_1_layout
-from dashboard.app_callbacks import get_callbacks
-from models.main import TradeBot
-
-
-algo = TradeBot()
-
-
-def load_page():
-    return html.Div([
-        # layout of the app
-        dcc.Location(id='url'), html.Div(id='page-content', children=page_1_layout),
-
-        # Hidden divs to store data
-        dcc.Store(id='saved-start-date-page-0', data=algo.min_date),
-        dcc.Store(id='saved-end-date-page-0', data=algo.max_date),
-        dcc.Store(id='saved-find-fund', data=[]),
-        dcc.Store(id='saved-figure-page-0', data=None),
-
-        dcc.Store(id='saved-start-date-page-1', data=algo.min_date),
-        dcc.Store(id='saved-end-date-page-1', data=algo.max_date),
-        dcc.Store(id='saved-ml-model', data=''),
-        dcc.Store(id='saved-ml-spec', data=''),
-        dcc.Store(id='saved-ml-text', data="No selected asset."),
-        dcc.Store(id='saved-figure-page-1', data=None),
-        dcc.Store(id='saved-ai-table',
-                  data=pd.DataFrame(np.array([['No result', 'No result', 'No result', 'No result', 'No result']]),
-                                    columns=['Name', 'ISIN', 'Sharpe Ratio', 'Average Annual Returns',
-                                             'Standard Deviation of Returns']).to_dict('records')
-                  ),
-
-        dcc.Store(id='saved-split-date', data='2017-07-01'),
-
-        dcc.Store(id='saved-ml-model-back', data=''),
-        dcc.Store(id='saved-ml-spec-back', data=2),
-        dcc.Store(id='saved-pick-num-back', data=5),
-        dcc.Store(id='saved-scen-model-back', data=''),
-        dcc.Store(id='saved-scen-spec-back', data=1000),
-        dcc.Store(id='saved-benchmark-back', data=[]),
-        dcc.Store(id='saved-perf-figure-page-2', data=None),
-        dcc.Store(id='saved-comp-figure-page-2', data=None),
-        dcc.Store(id='saved-universe-figure-page-2', data=None),
-        dcc.Store(id='saved-solver', data=''),
-        dcc.Store(id='saved-optimization-model', data='')
-    ])
-
-
-# Initialize the app
-app = dash.Dash(__name__, external_stylesheets=[dbc.themes.BOOTSTRAP])
-server = app.server
-
-# App layout
-app.layout = load_page()
-# App callbacks
-get_callbacks(app)
-
-
-if __name__ == '__main__':
-<<<<<<< HEAD
-    app.run_server(debug=False, dev_tools_hot_reload=True)
-
-
-=======
-    app.run_server(debug=False, dev_tools_hot_reload=False)
-
->>>>>>> dabee793
+import dash
+import dash_bootstrap_components as dbc
+import pandas as pd
+import numpy as np
+from dash import dcc, html
+from dashboard.app_layouts import page_1_layout
+from dashboard.app_callbacks import get_callbacks
+from models.main import TradeBot
+
+
+algo = TradeBot()
+
+
+def load_page():
+    return html.Div([
+        # layout of the app
+        dcc.Location(id='url'), html.Div(id='page-content', children=page_1_layout),
+
+        # Hidden divs to store data
+        dcc.Store(id='saved-start-date-page-0', data=algo.min_date),
+        dcc.Store(id='saved-end-date-page-0', data=algo.max_date),
+        dcc.Store(id='saved-find-fund', data=[]),
+        dcc.Store(id='saved-figure-page-0', data=None),
+
+        dcc.Store(id='saved-start-date-page-1', data=algo.min_date),
+        dcc.Store(id='saved-end-date-page-1', data=algo.max_date),
+        dcc.Store(id='saved-ml-model', data=''),
+        dcc.Store(id='saved-ml-spec', data=''),
+        dcc.Store(id='saved-ml-text', data="No selected asset."),
+        dcc.Store(id='saved-figure-page-1', data=None),
+        dcc.Store(id='saved-ai-table',
+                  data=pd.DataFrame(np.array([['No result', 'No result', 'No result', 'No result', 'No result']]),
+                                    columns=['Name', 'ISIN', 'Sharpe Ratio', 'Average Annual Returns',
+                                             'Standard Deviation of Returns']).to_dict('records')
+                  ),
+
+        dcc.Store(id='saved-split-date', data='2017-07-01'),
+
+        dcc.Store(id='saved-ml-model-back', data=''),
+        dcc.Store(id='saved-ml-spec-back', data=2),
+        dcc.Store(id='saved-pick-num-back', data=5),
+        dcc.Store(id='saved-scen-model-back', data=''),
+        dcc.Store(id='saved-scen-spec-back', data=1000),
+        dcc.Store(id='saved-benchmark-back', data=[]),
+        dcc.Store(id='saved-perf-figure-page-2', data=None),
+        dcc.Store(id='saved-comp-figure-page-2', data=None),
+        dcc.Store(id='saved-universe-figure-page-2', data=None),
+        dcc.Store(id='saved-solver', data=''),
+        dcc.Store(id='saved-optimization-model', data='')
+    ])
+
+
+# Initialize the app
+app = dash.Dash(__name__, external_stylesheets=[dbc.themes.BOOTSTRAP])
+server = app.server
+
+# App layout
+app.layout = load_page()
+# App callbacks
+get_callbacks(app)
+
+
+if __name__ == '__main__':
+    app.run_server(debug=False, dev_tools_hot_reload=False)