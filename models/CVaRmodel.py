--- conflicted
+++ resolved
@@ -146,11 +146,7 @@
         max_weight: float,
         solver: str,
         inaccurate: bool = True
-<<<<<<< HEAD
 ) -> Tuple[pd.DataFrame]:
-=======
-) -> (pd.DataFrame, pd.DataFrame, pd.DataFrame):
->>>>>>> 9cf80b3b
     """
     Method to run the CVaR model over given periods
     """
