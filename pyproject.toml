--- conflicted
+++ resolved
@@ -29,14 +29,9 @@
 gunicorn = "21.2.0"
 python-dotenv = "1.0.1"
 cvxpy = "1.4.2"
-<<<<<<< HEAD
-pydantic = "2.6.1"
 arch = "6.3.0"
-pydantic-settings = "2.2.0"
-=======
 pydantic = "2.6.3"
 pydantic-settings = "2.2.1"
->>>>>>> e65a7f77
 tqdm = "4.66.2"
 pre-commit = "3.6.1"
 
