--- conflicted
+++ resolved
@@ -31,12 +31,8 @@
 cvxpy = "1.4.2"
 pydantic = "2.6.1"
 pydantic-settings = "2.1.0"
-<<<<<<< HEAD
-tqdm = "4.66.1"
 arch = "6.3.0"
-=======
 tqdm = "4.66.2"
->>>>>>> a0d555f6
 
 [tool.poetry.group.test.dependencies]
 pytest = "*"
